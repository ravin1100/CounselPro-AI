--- conflicted
+++ resolved
@@ -50,7 +50,7 @@
         """
         if not utterances:
             return {}
-        
+
         # Count words per speaker
         speaker_stats = {}
         for utt in utterances:
@@ -60,62 +60,66 @@
 
         # Get all unique speakers
         all_speakers = list(speaker_stats.keys())
-        
+
         if len(all_speakers) == 1:
             # Only one speaker
             return {"counselor": all_speakers[0]}
         elif len(all_speakers) == 2:
             # Two speakers - identify counselor and student
             first_speaker = utterances[0]["speaker"]
-            
+
             # Guess by talk ratio (counselor typically talks more)
             counselor = max(speaker_stats, key=lambda x: speaker_stats[x])
             student = min(speaker_stats, key=lambda x: speaker_stats[x])
-            
+
             # If first speaker talked a lot, reinforce guess
             if first_speaker != counselor:
                 # Flip if mismatch and ratio is not huge
                 if speaker_stats[counselor] / speaker_stats[student] < 1.3:
                     counselor, student = student, counselor
-            
+
             return {"counselor": counselor, "student": student}
         else:
             # More than 2 speakers - identify counselor and label others
             counselor = max(speaker_stats, key=lambda x: speaker_stats[x])
             role_mapping = {"counselor": counselor}
-            
+
             # Label other speakers as speaker_2, speaker_3, etc.
             speaker_counter = 2
             for speaker_id in all_speakers:
                 if speaker_id != counselor:
                     role_mapping[f"speaker_{speaker_counter}"] = speaker_id
                     speaker_counter += 1
-            
+
             return role_mapping
 
-    def _apply_role_labels(self, utterances: List[Dict[str, Any]]) -> List[Dict[str, Any]]:
+    def _apply_role_labels(
+        self, utterances: List[Dict[str, Any]]
+    ) -> List[Dict[str, Any]]:
         """
         Apply role labels to utterances based on speaker identification.
-        
+
         Args:
             utterances: List of utterance dictionaries
-            
+
         Returns:
             List of utterances with role labels added
         """
         role_mapping = self._identify_roles(utterances)
-        
+
         # Create reverse mapping (speaker_id -> role)
         speaker_to_role = {v: k for k, v in role_mapping.items()}
-        
+
         # Add role labels to utterances
         labeled_utterances = []
         for utt in utterances:
             labeled_utt = utt.copy()
             speaker_id = utt["speaker"]
-            labeled_utt["role"] = speaker_to_role.get(speaker_id, f"speaker_{speaker_id}")
+            labeled_utt["role"] = speaker_to_role.get(
+                speaker_id, f"speaker_{speaker_id}"
+            )
             labeled_utterances.append(labeled_utt)
-        
+
         return labeled_utterances
 
     def _extract_utterances(self, response: Dict[str, Any]) -> List[Dict[str, Any]]:
@@ -123,7 +127,6 @@
         dg_utterances = response.get("results", {}).get("utterances", [])
 
         for utterance in dg_utterances:
-<<<<<<< HEAD
             utterances.append(
                 {
                     "speaker": utterance.get("speaker", 0),
@@ -134,36 +137,17 @@
                 }
             )
 
-        return utterances
-
-    async def transcribe_chunk(
-        self, chunk_path: str, chunk_index: int
-    ) -> Dict[str, Any]:
-        chunk_file = Path(chunk_path)
-
-        logger.info(f"Transcribing chunk {chunk_index:03d}: {chunk_file.name}")
-
-=======
-            utterances.append({
-                "speaker": utterance.get('speaker', 0),
-                "text": utterance.get('transcript', ''),
-                "start_time": self._format_time(utterance.get('start', 0)),
-                "end_time": self._format_time(utterance.get('end', 0)),
-                "confidence": round(utterance.get('confidence', 0), 2)
-            })
-        
         # Apply role labels to the utterances
         labeled_utterances = self._apply_role_labels(utterances)
-        
+
         return labeled_utterances
 
     def transcribe_chunk(self, chunk_path: str, chunk_name: str) -> str:
         chunk_file = Path(chunk_path)
         output_path = self.output_dir / f"chunk_{chunk_name}.json"
-        
+
         logger.info(f"Transcribing chunk {chunk_name}: {chunk_file.name}")
-        
->>>>>>> fde3fecc
+
         options = PrerecordedOptions(
             model="nova-3",
             language="en-US",
@@ -181,177 +165,36 @@
         processing_time = time.time() - start_time
 
         utterances = self._extract_utterances(response.to_dict())  # type: ignore
-<<<<<<< HEAD
-
-        formatted_output = {
-            "metadata": {
-                "chunk_index": chunk_index,
-                "chunk_file": f"{chunk_file.name}",
-=======
-        
+
         # Get role mapping for metadata
         role_mapping = self._identify_roles(utterances)
-        
+
         formatted_output = {
             "metadata": {
                 "chunk_name": chunk_name,
->>>>>>> fde3fecc
                 "processing_time_seconds": round(processing_time, 2),
                 "timestamp": datetime.now().strftime("%Y-%m-%dT%H:%M:%SZ"),
-<<<<<<< HEAD
-                "api_version": "v1",
-=======
                 "role_mapping": role_mapping,
-                "total_speakers": len(role_mapping)
->>>>>>> fde3fecc
+                "total_speakers": len(role_mapping),
             },
             "utterances": utterances,
         }
-<<<<<<< HEAD
-
-        logger.info(f"Completed chunk {chunk_index:03d} - {len(utterances)} utterances")
-        return formatted_output
-
-    async def transcribe_chunks(self, chunk_paths: List[str]) -> Dict[str, Any]:
-        logger.info(f"Starting transcription of {len(chunk_paths)} chunks")
-
-        all_transcripts = []
-        for i, chunk_path in enumerate(chunk_paths, 1):
-            transcript_data = await self.transcribe_chunk(chunk_path, i)
-            all_transcripts.append(transcript_data)
-
-        combined_transcript = {
-            "metadata": {
-                "total_chunks": len(chunk_paths),
-                "total_utterances": sum(len(t["utterances"]) for t in all_transcripts),
-                "timestamp": datetime.now().strftime("%Y-%m-%dT%H:%M:%SZ"),
-            },
-            "chunks": all_transcripts,
-        }
-
-        return combined_transcript
-
-    async def transcribe_and_store(
-        self, chunk_paths: List[str], session_uid: UUID
-    ) -> Dict[str, Any]:
-        """Transcribe audio chunks and store the results directly in the database"""
-        if not self.db_session:
-            raise ValueError("Database session is required for storing transcripts")
-
-        # Check if session exists
-        stmt = select(CounselingSession).where(CounselingSession.uid == session_uid)
-        result = await self.db_session.execute(stmt)
-        session = result.scalar_one_or_none()
-
-        if not session:
-            raise NotFoundException(
-                details=f"Counseling session {session_uid} not found"
-            )
-
-        # Check if transcript already exists for this session
-        stmt = select(RawTranscript).where(RawTranscript.session_id == session.id)
-        result = await self.db_session.execute(stmt)
-        existing_transcript = result.scalar_one_or_none()
-
-        if existing_transcript:
-            raise BadRequestException(
-                details=f"Transcript already exists for session {session_uid}"
-            )
-
-        # Transcribe all chunks
-        transcript_data = await self.transcribe_chunks(chunk_paths)
-
-        # Create transcript data for database
-        transcript_create = RawTranscriptCreate(
-            session_uid=session_uid,
-            total_segments=transcript_data["metadata"]["total_utterances"],
-            raw_transcript=transcript_data,
-        )
-
-        # Store in database
-        transcript = await create_raw_transcript(self.db_session, transcript_create)
-
-        return {
-            "uid": transcript.uid,
-            "session_uid": session_uid,
-            "total_segments": transcript.total_segments,
-            "message": "Transcript successfully created and stored in database",
-        }
-
-
-async def transcribe_session_audio(
-    db: AsyncSession, session_uid: UUID, audio_file_paths: List[str]
-) -> Dict[str, Any]:
-    """
-    Main function to transcribe audio files for a specific session and store in database
-
-    Args:
-        db: Database session
-        session_uid: UUID of the counseling session
-        audio_file_paths: List of paths to audio files to transcribe
-
-    Returns:
-        Dictionary with transcript details and status message
-    """
-    try:
-        if not audio_file_paths:
-            raise ValueError("No audio files provided")
-
-        transcriber = DeepgramTranscriber(db_session=db)
-        result = await transcriber.transcribe_and_store(audio_file_paths, session_uid)
-
-        logger.info(f"Completed transcription for session {session_uid}")
-        return result
-
-    except Exception as e:
-        logger.error(f"Transcription failed: {e}")
-        raise e
-
-
-# This is kept for backwards compatibility but now requires async execution
-async def main():
-    try:
-        if len(sys.argv) < 3:
-            logger.error(
-                "Usage: python deepgram_transcriber.py <session_uid> <audio_file1> [audio_file2 ...]"
-            )
-            sys.exit(1)
-
-        session_uid_str = sys.argv[1]
-        chunk_paths = sys.argv[2:]
-
-        # This would normally be done by FastAPI's dependency injection
-        # Just a placeholder to show how it would work in command-line context
-        logger.error(
-            "This script can no longer be run directly - use the API endpoints instead"
-        )
-        sys.exit(1)
-
-    except Exception as e:
-        logger.error(f"Transcription failed: {e}")
-        sys.exit(1)
-
-
-if __name__ == "__main__":
-    import asyncio
-
-    asyncio.run(main())
-=======
-        
-        with open(output_path, 'w', encoding='utf-8') as f:
+
+        with open(output_path, "w", encoding="utf-8") as f:
             json.dump(formatted_output, f, indent=2, ensure_ascii=False)
-        
+
         return str(output_path)
 
     # def transcribe_chunks(self, chunk_paths: List[str]) -> List[str]:
     #     logger.info(f"Starting transcription of {len(chunk_paths)} chunks")
-        
+
     #     transcript_paths = []
     #     for i, chunk_path in enumerate(chunk_paths, 1):
     #         transcript_path = self.transcribe_chunk(chunk_path, i)
     #         transcript_paths.append(transcript_path)
-        
+
     #     return transcript_paths
+
 
 # def main():
 #     try:
@@ -359,17 +202,16 @@
 #         if not chunk_paths:
 #             logger.error("No audio files provided")
 #             sys.exit(1)
-        
+
 #         transcriber = DeepgramTranscriber()
 #         transcript_paths = transcriber.transcribe_chunks(chunk_paths)
-        
+
 #         logger.info(f"Completed transcription of {len(transcript_paths)} files")
 #         return transcript_paths
-        
+
 #     except Exception as e:
 #         logger.error(f"Transcription failed: {e}")
 #         sys.exit(1)
 
 # if __name__ == "__main__":
-#     main()
->>>>>>> fde3fecc
+#     main()