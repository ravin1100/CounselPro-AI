--- conflicted
+++ resolved
@@ -1,12 +1,9 @@
 import logging
 from uuid import UUID
-<<<<<<< HEAD
+from app.service.video_processing.video_processing import VideoProcessor
 from service.video_processing.video_processing import VideoProcessor
 from service.audio_processing.deepgram_transcriber import DeepgramTranscriber
 from service.course_verification.course_verifier import CourseVerifier
-=======
-from app.service.video_processing.video_processing import VideoProcessor
->>>>>>> 7009a5e7
 from sqlalchemy.ext.asyncio import AsyncSession
 from sqlalchemy.future import select
 from sqlalchemy.exc import SQLAlchemyError
@@ -347,7 +344,8 @@
                 print(f"Warning: Course verification failed: {verification_error}")
                 results["verification_error"] = str(verification_error)
 
-        # TODO: store results in DB or send to another service
+        # Here you can add logic to store the results in the database
+        # or send them to another service for further processing
 
     except Exception as e:
         logger.error(f"Error processing video for session {session_uid}: {e}")
