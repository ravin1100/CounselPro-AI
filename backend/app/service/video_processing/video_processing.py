import cv2
import numpy as np
import tempfile
import shutil
import os
import io
import ffmpeg
from google.oauth2 import service_account
from googleapiclient.discovery import build
from googleapiclient.http import MediaIoBaseDownload

# Define the scopes for Google Drive API access.
SCOPES = ["https://www.googleapis.com/auth/drive.readonly"]


class VideoProcessor:
    """
    Simple video processor for analyzing counseling session videos.
    Handles Google Drive authentication, video download, and basic analysis.
    """

    def __init__(self):
        """Initialize the video processor"""
        pass

    # --- Google Drive API Authentication and Service Creation ---
    def get_drive_service(self):
        """
        Handles the Google Drive API authentication using service account.

        This function loads service account credentials from 'credentials.json'.
        Service accounts are suitable for server-to-server authentication.

        Returns:
            googleapiclient.discovery.Resource: An authenticated Google Drive service object.
        """
        try:
            # Load service account credentials
            if os.path.exists("credentials.json"):
                creds = service_account.Credentials.from_service_account_file(
                    "credentials.json", scopes=SCOPES
                )
                print("Successfully loaded service account credentials")
            else:
                raise FileNotFoundError(
                    "Service account key file 'credentials.json' not found"
                )

            # Build the Drive service
            service = build("drive", "v3", credentials=creds)
            print("Successfully built Google Drive service")
            return service

        except Exception as e:
            print(f"Error setting up Google Drive service: {e}")
            raise Exception(f"Failed to authenticate with Google Drive: {str(e)}")

    # --- Video Processing Functions ---

    def download_video_by_id(self, service, file_id, destination_path):
        """
        Downloads a video file from Google Drive using the Drive API.

        Args:
            service (googleapiclient.discovery.Resource): Authenticated Drive service object.
            file_id (str): The ID of the file to download.
            destination_path (str): The local path to save the downloaded video.

        Raises:
            Exception: If the file cannot be downloaded.
        """
        try:
            request = service.files().get_media(fileId=file_id)
            file_content = io.BytesIO()
            downloader = MediaIoBaseDownload(file_content, request)
            done = False
            while not done:
                status, done = downloader.next_chunk()
                print(f"Download progress: {int(status.progress() * 100)}%")

            file_content.seek(0)
            with open(destination_path, "wb") as f:
                f.write(file_content.getvalue())

            print(f"File '{file_id}' downloaded successfully to '{destination_path}'.")

        except Exception as e:
            print(f"Error downloading private file: {e}")
            raise Exception(
                f"Failed to download private video from Google Drive: {str(e)}"
            )

    def analyze_camera_status(self, video_path: str):
        """
        Analyzes a video to determine if a person's camera is on or off.

        This function checks for the presence of a face in the video frames.
        It returns a boolean indicating if a face was detected for a significant
        portion of the video.

        Args:
            video_path (str): The local path to the video file.

        Returns:
            bool: True if a face is detected (camera is on), False otherwise.
        """
        # Load the pre-trained Haar Cascade for face detection
<<<<<<< HEAD
        face_cascade = cv2.CascadeClassifier(
            cv2.data.haarcascades + "haarcascade_frontalface_default.xml"
        )

=======
        face_cascade = cv2.CascadeClassifier(cv2.data.haarcascades + 'haarcascade_frontalface_default.xml') # type: ignore
        
>>>>>>> fde3fecc
        if face_cascade.empty():
            print("Error loading face cascade XML file.")
            return False

        # Open the video file
        cap = cv2.VideoCapture(video_path)
        if not cap.isOpened():
            print(f"Error opening video file at {video_path}")
            return False

        frame_count = 0
        face_detected_frames = 0

        while True:
            ret, frame = cap.read()
            if not ret:
                break

            frame_count += 1
            gray = cv2.cvtColor(frame, cv2.COLOR_BGR2GRAY)

            faces = face_cascade.detectMultiScale(
                gray, scaleFactor=1.1, minNeighbors=5, minSize=(30, 30)
            )

            if len(faces) > 0:
                face_detected_frames += 1

        cap.release()

        face_detection_ratio = (
            face_detected_frames / frame_count if frame_count > 0 else 0
        )
        print(
            f"Face detected in {face_detected_frames}/{frame_count} frames. Ratio: {face_detection_ratio:.2f}"
        )

        return face_detection_ratio > 0.1

    def analyze_attire(self, frame):
        """
        (Placeholder) Analyzes attire for professionalism.

        This is a placeholder that you would replace with a pre-trained model
        for clothing classification.

        Args:
            frame (np.ndarray): The video frame to analyze.

        Returns:
            str: A string indicating the attire status.
        """
        return "Professional"

    def extract_audio(self, video_path: str, temp_dir: str):
        """
        Extracts audio from a video file using ffmpeg.

        This function extracts audio in WAV format (16-bit, 16kHz) which is
        optimal for Whisper models and other speech recognition systems.

        Args:
            video_path (str): Path to the input video file.
            temp_dir (str): Temporary directory to store the extracted audio.

        Returns:
            str: Path to the extracted audio file.

        Raises:
            Exception: If audio extraction fails.
        """
        try:
            # Generate output audio filename
            audio_filename = "extracted_audio.wav"
            audio_path = os.path.join(temp_dir, audio_filename)

            # Extract audio using ffmpeg with optimal settings for Whisper
            # 16-bit, 16kHz, mono - these are the recommended settings
            stream = ffmpeg.input(video_path)
            stream = ffmpeg.output(
                stream,
                audio_path,
                acodec="pcm_s16le",  # 16-bit PCM
                ar="16000",  # 16kHz sample rate
                ac="1",
            )  # mono channel

            # Run the ffmpeg command
            ffmpeg.run(stream, overwrite_output=True, quiet=True)

            print(f"Audio extracted successfully to: {audio_path}")
            return audio_path
<<<<<<< HEAD

=======
          
            
>>>>>>> fde3fecc
        except Exception as e:
            print(f"Error extracting audio: {e}")
            raise Exception(f"Failed to extract audio from video: {str(e)}")

    async def analyze_video(self, video_url: str):
        """
        Main function to analyze a private video from Google Drive.

        Args:
            video_url (str): The Google Drive shareable link of the video.

        Returns:
            dict: A dictionary with the analysis results.
        """
        # Create a temporary directory to store the video file
        temp_dir = tempfile.mkdtemp()
        video_path = os.path.join(temp_dir, "input_video.mp4")

        try:
            # Extract file ID from Google Drive URL
            if "/file/d/" in video_url:
                file_id = video_url.split("/file/d/")[1].split("/")[0]
            elif "/id=" in video_url:
                file_id = video_url.split("/id=")[1].split("&")[0]
            else:
                raise ValueError("Invalid Google Drive URL format")

            # Download the private video using authenticated API
            service = self.get_drive_service()
            self.download_video_by_id(service, file_id, video_path)
            print("Successfully downloaded private video using authenticated API")

<<<<<<< HEAD
            # # Perform the analysis
            # cap = cv2.VideoCapture(video_path)
            # if not cap.isOpened():
            #     raise Exception("Failed to open video file for analysis")

            # ret, first_frame = cap.read()
            # cap.release()

            # if not ret:
            #     raise Exception("Failed to read video frames")

            # # Analyze camera status
            # camera_on = self.analyze_camera_status(video_path)

=======
            # Perform the analysis
            # cap = cv2.VideoCapture(video_path)
            # if not cap.isOpened():
            #     raise Exception("Failed to open video file for analysis")
                
            # ret, first_frame = cap.read()
            # cap.release()
            
            # if not ret:
            #     raise Exception("Failed to read video frames")
            
            # # Analyze camera status
            # camera_on = self.analyze_camera_status(video_path)
            
>>>>>>> fde3fecc
            # # Analyze attire if camera is on
            # if camera_on:
            #     attire_status = self.analyze_attire(first_frame)
            # else:
            #     attire_status = "Not applicable (camera off)"
<<<<<<< HEAD

=======
            
>>>>>>> fde3fecc
            # # Get video metadata
            # cap = cv2.VideoCapture(video_path)
            # fps = cap.get(cv2.CAP_PROP_FPS)
            # frame_count = int(cap.get(cv2.CAP_PROP_FRAME_COUNT))
            # duration = frame_count / fps if fps > 0 else 0
            # cap.release()
<<<<<<< HEAD

            # Extract audio for Whisper processing
=======
            
            # Extract audio and transcribe it
>>>>>>> fde3fecc
            print("Extracting audio from video...")
            audio_path = self.extract_audio(video_path, temp_dir)

            # Construct the response
            results = {
<<<<<<< HEAD
                #     "camera_status": "On" if camera_on else "Off",
                #     "attire_status": attire_status,
                #     "video_duration": round(duration, 2),
                #     "frame_count": frame_count,
                #     "fps": round(fps, 2),
=======
                # "camera_status": "On" if camera_on else "Off",
                # "attire_status": attire_status,
                # "video_duration": round(duration, 2),
                # "frame_count": frame_count,
                # "fps": round(fps, 2),
>>>>>>> fde3fecc
                "audio_path": audio_path,
            }

            return results

        except Exception as e:
            print(f"An error occurred: {e}")
            raise e
<<<<<<< HEAD

        # finally:
        #     # Cleanup: remove the temporary directory and its contents
        #     shutil.rmtree(temp_dir, ignore_errors=True)
=======
            
        # finally:
        #     # Cleanup: remove the temporary directory and its contents
        #     shutil.rmtree(temp_dir, ignore_errors=True)
>>>>>>> fde3fecc
<|MERGE_RESOLUTION|>--- conflicted
+++ resolved
@@ -105,15 +105,8 @@
             bool: True if a face is detected (camera is on), False otherwise.
         """
         # Load the pre-trained Haar Cascade for face detection
-<<<<<<< HEAD
-        face_cascade = cv2.CascadeClassifier(
-            cv2.data.haarcascades + "haarcascade_frontalface_default.xml"
-        )
-
-=======
-        face_cascade = cv2.CascadeClassifier(cv2.data.haarcascades + 'haarcascade_frontalface_default.xml') # type: ignore
-        
->>>>>>> fde3fecc
+        face_cascade = cv2.CascadeClassifier(cv2.data.haarcascades + "haarcascade_frontalface_default.xml")  # type: ignore
+
         if face_cascade.empty():
             print("Error loading face cascade XML file.")
             return False
@@ -206,12 +199,7 @@
 
             print(f"Audio extracted successfully to: {audio_path}")
             return audio_path
-<<<<<<< HEAD
-
-=======
-          
-            
->>>>>>> fde3fecc
+
         except Exception as e:
             print(f"Error extracting audio: {e}")
             raise Exception(f"Failed to extract audio from video: {str(e)}")
@@ -244,78 +232,44 @@
             self.download_video_by_id(service, file_id, video_path)
             print("Successfully downloaded private video using authenticated API")
 
-<<<<<<< HEAD
-            # # Perform the analysis
-            # cap = cv2.VideoCapture(video_path)
-            # if not cap.isOpened():
-            #     raise Exception("Failed to open video file for analysis")
-
-            # ret, first_frame = cap.read()
-            # cap.release()
-
-            # if not ret:
-            #     raise Exception("Failed to read video frames")
-
-            # # Analyze camera status
-            # camera_on = self.analyze_camera_status(video_path)
-
-=======
             # Perform the analysis
             # cap = cv2.VideoCapture(video_path)
             # if not cap.isOpened():
             #     raise Exception("Failed to open video file for analysis")
-                
+
             # ret, first_frame = cap.read()
             # cap.release()
-            
+
             # if not ret:
             #     raise Exception("Failed to read video frames")
-            
+
             # # Analyze camera status
             # camera_on = self.analyze_camera_status(video_path)
-            
->>>>>>> fde3fecc
+
             # # Analyze attire if camera is on
             # if camera_on:
             #     attire_status = self.analyze_attire(first_frame)
             # else:
             #     attire_status = "Not applicable (camera off)"
-<<<<<<< HEAD
-
-=======
-            
->>>>>>> fde3fecc
+
             # # Get video metadata
             # cap = cv2.VideoCapture(video_path)
             # fps = cap.get(cv2.CAP_PROP_FPS)
             # frame_count = int(cap.get(cv2.CAP_PROP_FRAME_COUNT))
             # duration = frame_count / fps if fps > 0 else 0
             # cap.release()
-<<<<<<< HEAD
-
-            # Extract audio for Whisper processing
-=======
-            
+
             # Extract audio and transcribe it
->>>>>>> fde3fecc
             print("Extracting audio from video...")
             audio_path = self.extract_audio(video_path, temp_dir)
 
             # Construct the response
             results = {
-<<<<<<< HEAD
-                #     "camera_status": "On" if camera_on else "Off",
-                #     "attire_status": attire_status,
-                #     "video_duration": round(duration, 2),
-                #     "frame_count": frame_count,
-                #     "fps": round(fps, 2),
-=======
                 # "camera_status": "On" if camera_on else "Off",
                 # "attire_status": attire_status,
                 # "video_duration": round(duration, 2),
                 # "frame_count": frame_count,
                 # "fps": round(fps, 2),
->>>>>>> fde3fecc
                 "audio_path": audio_path,
             }
 
@@ -324,14 +278,7 @@
         except Exception as e:
             print(f"An error occurred: {e}")
             raise e
-<<<<<<< HEAD
 
         # finally:
         #     # Cleanup: remove the temporary directory and its contents
-        #     shutil.rmtree(temp_dir, ignore_errors=True)
-=======
-            
-        # finally:
-        #     # Cleanup: remove the temporary directory and its contents
-        #     shutil.rmtree(temp_dir, ignore_errors=True)
->>>>>>> fde3fecc
+        #     shutil.rmtree(temp_dir, ignore_errors=True)